--- conflicted
+++ resolved
@@ -488,33 +488,6 @@
                 .collect(),
         }
     }
-<<<<<<< HEAD
-    pub fn next_value(&mut self) -> String {
-        // Create a temporary index array for swapping
-        let mut indices: Vec<usize> = (0..self.values.len()).collect();
-
-        // Perform the swaps on indices array only
-        for current_position in 0..self.count as usize {
-            let swap_position = self
-                .inner
-                .next_int(current_position as i32, indices.len() as i32 - 1)
-                as usize;
-
-            // Swap indices, not actual values
-            indices.swap(current_position, swap_position);
-        }
-
-        // Use the shuffled indices to select from original values
-        let mut result = String::with_capacity(self.count as usize);
-        for i in 0..self.count as usize {
-            if i > 0 {
-                result.push_str(" ");
-            }
-            result.push_str(&self.values[indices[i]]);
-        }
-
-        result
-=======
 
     pub fn next_value(&mut self) -> StringSequenceInstance<'_> {
         // Get all values from the distribution
@@ -539,7 +512,6 @@
         // Keep only the first 'count' values, and join them with spaces
         values.truncate(self.count as usize);
         StringSequenceInstance { values }
->>>>>>> c4b5e89f
     }
 
     /// Advance the inner random number generator by the given number of rows.
