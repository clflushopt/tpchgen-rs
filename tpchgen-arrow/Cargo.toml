--- conflicted
+++ resolved
@@ -10,12 +10,7 @@
 
 [dependencies]
 arrow = { version = "54.3.0", default-features = false, features = ["prettyprint"] }
-<<<<<<< HEAD
-tpchgen = { path = "../tpchgen", version = "0.1.0" }
-=======
-chrono = "0.4.39"
 tpchgen = { path = "../tpchgen", version = "0.1.1" }
->>>>>>> 6fa2b4e6
 
 [dev-dependencies]
 arrow-csv = "54.3.0"
